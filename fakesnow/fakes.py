--- conflicted
+++ resolved
@@ -1,758 +1,3 @@
-<<<<<<< HEAD
-from __future__ import annotations
-
-import json
-import os
-import re
-import sys
-from collections.abc import Iterable, Iterator, Sequence
-from pathlib import Path
-from string import Template
-from types import TracebackType
-from typing import TYPE_CHECKING, Any, Literal, Optional, cast
-
-import duckdb
-from sqlglot import exp
-
-if TYPE_CHECKING:
-    import pandas as pd
-    import pyarrow.lib
-import numpy as np
-import pyarrow
-import snowflake.connector.converter
-import snowflake.connector.errors
-import sqlglot
-from duckdb import DuckDBPyConnection
-from snowflake.connector.cursor import DictCursor, ResultMetadata, SnowflakeCursor
-from snowflake.connector.result_batch import ResultBatch
-from sqlglot import parse_one
-from typing_extensions import Self
-
-import fakesnow.checks as checks
-import fakesnow.expr as expr
-import fakesnow.info_schema as info_schema
-import fakesnow.macros as macros
-import fakesnow.transforms as transforms
-from fakesnow.variables import Variables
-
-SCHEMA_UNSET = "schema_unset"
-SQL_SUCCESS = "SELECT 'Statement executed successfully.' as 'status'"
-SQL_CREATED_DATABASE = Template("SELECT 'Database ${name} successfully created.' as 'status'")
-SQL_CREATED_SCHEMA = Template("SELECT 'Schema ${name} successfully created.' as 'status'")
-SQL_CREATED_TABLE = Template("SELECT 'Table ${name} successfully created.' as 'status'")
-SQL_CREATED_VIEW = Template("SELECT 'View ${name} successfully created.' as 'status'")
-SQL_DROPPED = Template("SELECT '${name} successfully dropped.' as 'status'")
-SQL_INSERTED_ROWS = Template("SELECT ${count} as 'number of rows inserted'")
-SQL_UPDATED_ROWS = Template("SELECT ${count} as 'number of rows updated', 0 as 'number of multi-joined rows updated'")
-SQL_DELETED_ROWS = Template("SELECT ${count} as 'number of rows deleted'")
-
-
-class FakeSnowflakeCursor:
-    def __init__(
-        self,
-        conn: FakeSnowflakeConnection,
-        duck_conn: DuckDBPyConnection,
-        use_dict_result: bool = False,
-    ) -> None:
-        """Create a fake snowflake cursor backed by DuckDB.
-
-        Args:
-            conn (FakeSnowflakeConnection): Used to maintain current database and schema.
-            duck_conn (DuckDBPyConnection): DuckDB connection.
-            use_dict_result (bool, optional): If true rows are returned as dicts otherwise they
-                are returned as tuples. Defaults to False.
-        """
-        self._conn = conn
-        self._duck_conn = duck_conn
-        self._use_dict_result = use_dict_result
-        self._last_sql = None
-        self._last_params = None
-        self._sqlstate = None
-        self._arraysize = 1
-        self._arrow_table = None
-        self._arrow_table_fetch_index = None
-        self._rowcount = None
-        self._converter = snowflake.connector.converter.SnowflakeConverter()
-
-    def __enter__(self) -> Self:
-        return self
-
-    def __exit__(
-        self,
-        exc_type: type[BaseException] | None,
-        exc_value: BaseException | None,
-        traceback: TracebackType | None,
-    ) -> None:
-        pass
-
-    @property
-    def arraysize(self) -> int:
-        return self._arraysize
-
-    @arraysize.setter
-    def arraysize(self, value: int) -> None:
-        self._arraysize = value
-
-    def close(self) -> bool:
-        self._last_sql = None
-        self._last_params = None
-        return True
-
-    def describe(self, command: str, *args: Any, **kwargs: Any) -> list[ResultMetadata]:
-        """Return the schema of the result without executing the query.
-
-        Takes the same arguments as execute
-
-        Returns:
-            list[ResultMetadata]: _description_
-        """
-
-        describe = f"DESCRIBE {command}"
-        self.execute(describe, *args, **kwargs)
-        return FakeSnowflakeCursor._describe_as_result_metadata(self.fetchall())
-
-    @property
-    def description(self) -> list[ResultMetadata]:
-        # use a separate cursor to avoid consuming the result set on this cursor
-        with self._conn.cursor() as cur:
-            # self._duck_conn.execute(sql, params)
-            expression = sqlglot.parse_one(f"DESCRIBE {self._last_sql}", read="duckdb")
-            cur._execute(expression, self._last_params)  # noqa: SLF001
-            meta = FakeSnowflakeCursor._describe_as_result_metadata(cur.fetchall())
-
-        return meta
-
-    def execute(
-        self,
-        command: str,
-        params: Sequence[Any] | dict[Any, Any] | None = None,
-        *args: Any,
-        **kwargs: Any,
-    ) -> FakeSnowflakeCursor:
-        try:
-            self._sqlstate = None
-            last_execute_result = None
-
-            if os.environ.get("FAKESNOW_DEBUG") == "snowflake":
-                print(f"{command};{params=}" if params else f"{command};", file=sys.stderr)
-
-            command = self._inline_variables(command)
-            command, params = self._rewrite_with_params(command, params)
-            if self._conn.nop_regexes and any(re.match(p, command, re.IGNORECASE) for p in self._conn.nop_regexes):
-                transformed = transforms.SUCCESS_NOP
-                last_execute_result = self._execute(transformed, params)
-            else:
-                # TODO: Test this
-                expression = parse_one(command, read="snowflake")
-                for exp in self._split_transform(expression):
-                    transformed = self._transform(exp)
-                    last_execute_result = self._execute(transformed, params)
-
-            return last_execute_result
-        except snowflake.connector.errors.ProgrammingError as e:
-            self._sqlstate = e.sqlstate
-            raise e
-
-    def _transform(self, expression: exp.Expression) -> exp.Expression:
-        return (
-            expression.transform(transforms.upper_case_unquoted_identifiers)
-            .transform(transforms.update_variables, variables=self._conn.variables)
-            .transform(transforms.set_schema, current_database=self._conn.database)
-            .transform(transforms.create_database, db_path=self._conn.db_path)
-            .transform(transforms.extract_comment_on_table)
-            .transform(transforms.extract_comment_on_columns)
-            .transform(transforms.information_schema_fs_columns_snowflake)
-            .transform(transforms.information_schema_fs_tables_ext)
-            .transform(transforms.drop_schema_cascade)
-            .transform(transforms.tag)
-            .transform(transforms.semi_structured_types)
-            .transform(transforms.try_parse_json)
-            .transform(transforms.split)
-            # NOTE: trim_cast_varchar must be before json_extract_cast_as_varchar
-            .transform(transforms.trim_cast_varchar)
-            # indices_to_json_extract must be before regex_substr
-            .transform(transforms.indices_to_json_extract)
-            .transform(transforms.json_extract_cast_as_varchar)
-            .transform(transforms.json_extract_cased_as_varchar)
-            .transform(transforms.json_extract_precedence)
-            .transform(transforms.flatten_value_cast_as_varchar)
-            .transform(transforms.flatten)
-            .transform(transforms.regex_replace)
-            .transform(transforms.regex_substr)
-            .transform(transforms.values_columns)
-            .transform(transforms.to_date)
-            .transform(transforms.to_decimal)
-            .transform(transforms.try_to_decimal)
-            .transform(transforms.to_timestamp_ntz)
-            .transform(transforms.to_timestamp)
-            .transform(transforms.object_construct)
-            .transform(transforms.timestamp_ntz)
-            .transform(transforms.float_to_double)
-            .transform(transforms.integer_precision)
-            .transform(transforms.extract_text_length)
-            .transform(transforms.sample)
-            .transform(transforms.array_size)
-            .transform(transforms.random)
-            .transform(transforms.identifier)
-            .transform(transforms.array_agg_within_group)
-            .transform(transforms.array_agg)
-            .transform(transforms.dateadd_date_cast)
-            .transform(transforms.dateadd_string_literal_timestamp_cast)
-            .transform(transforms.datediff_string_literal_timestamp_cast)
-            .transform(lambda e: transforms.show_schemas(e, self._conn.database))
-            .transform(lambda e: transforms.show_objects_tables(e, self._conn.database))
-            # TODO collapse into a single show_keys function
-            .transform(lambda e: transforms.show_keys(e, self._conn.database, kind="PRIMARY"))
-            .transform(lambda e: transforms.show_keys(e, self._conn.database, kind="UNIQUE"))
-            .transform(lambda e: transforms.show_keys(e, self._conn.database, kind="FOREIGN"))
-            .transform(transforms.show_users)
-            .transform(transforms.create_user)
-            .transform(transforms.sha256)
-            .transform(transforms.create_clone)
-            .transform(transforms.alias_in_join)
-            .transform(transforms.alter_table_strip_cluster_by)
-        )
-
-    def _split_transform(self, expression: exp.Expression) -> list[exp.Expression]:
-        # Applies transformations that require splitting the expression into multiple expressions
-        # Split transforms have limited support at the moment.
-        return transforms.merge(expression)
-
-    def _execute(
-        self, transformed: exp.Expression, params: Sequence[Any] | dict[Any, Any] | None = None
-    ) -> FakeSnowflakeCursor:
-        self._arrow_table = None
-        self._arrow_table_fetch_index = None
-        self._rowcount = None
-
-        cmd = expr.key_command(transformed)
-
-        no_database, no_schema = checks.is_unqualified_table_expression(transformed)
-
-        if no_database and not self._conn.database_set:
-            raise snowflake.connector.errors.ProgrammingError(
-                msg=f"Cannot perform {cmd}. This session does not have a current database. Call 'USE DATABASE', or use a qualified name.",  # noqa: E501
-                errno=90105,
-                sqlstate="22000",
-            )
-        elif no_schema and not self._conn.schema_set:
-            raise snowflake.connector.errors.ProgrammingError(
-                msg=f"Cannot perform {cmd}. This session does not have a current schema. Call 'USE SCHEMA', or use a qualified name.",  # noqa: E501
-                errno=90106,
-                sqlstate="22000",
-            )
-
-        sql = transformed.sql(dialect="duckdb")
-
-        if transformed.find(exp.Select) and (seed := transformed.args.get("seed")):
-            sql = f"SELECT setseed({seed}); {sql}"
-
-        if (fs_debug := os.environ.get("FAKESNOW_DEBUG")) and fs_debug != "snowflake":
-            print(f"{sql};{params=}" if params else f"{sql};", file=sys.stderr)
-
-        result_sql = None
-
-        try:
-            self._duck_conn.execute(sql, params)
-        except duckdb.BinderException as e:
-            msg = e.args[0]
-            raise snowflake.connector.errors.ProgrammingError(msg=msg, errno=2043, sqlstate="02000") from None
-        except duckdb.CatalogException as e:
-            # minimal processing to make it look like a snowflake exception, message content may differ
-            msg = cast(str, e.args[0]).split("\n")[0]
-            raise snowflake.connector.errors.ProgrammingError(msg=msg, errno=2003, sqlstate="42S02") from None
-        except duckdb.TransactionException as e:
-            if "cannot rollback - no transaction is active" in str(
-                e
-            ) or "cannot commit - no transaction is active" in str(e):
-                # snowflake doesn't error on rollback or commit outside a tx
-                result_sql = SQL_SUCCESS
-            else:
-                raise e
-        except duckdb.ConnectionException as e:
-            raise snowflake.connector.errors.DatabaseError(msg=e.args[0], errno=250002, sqlstate="08003") from None
-
-        affected_count = None
-
-        if set_database := transformed.args.get("set_database"):
-            self._conn.database = set_database
-            self._conn.database_set = True
-
-        elif set_schema := transformed.args.get("set_schema"):
-            self._conn.schema = set_schema
-            self._conn.schema_set = True
-
-        elif create_db_name := transformed.args.get("create_db_name"):
-            # we created a new database, so create the info schema extensions
-            self._duck_conn.execute(info_schema.creation_sql(create_db_name))
-            result_sql = SQL_CREATED_DATABASE.substitute(name=create_db_name)
-
-        elif cmd == "INSERT":
-            (affected_count,) = self._duck_conn.fetchall()[0]
-            result_sql = SQL_INSERTED_ROWS.substitute(count=affected_count)
-
-        elif cmd == "UPDATE":
-            (affected_count,) = self._duck_conn.fetchall()[0]
-            result_sql = SQL_UPDATED_ROWS.substitute(count=affected_count)
-
-        elif cmd == "DELETE":
-            (affected_count,) = self._duck_conn.fetchall()[0]
-            result_sql = SQL_DELETED_ROWS.substitute(count=affected_count)
-
-        elif cmd == "DESCRIBE TABLE":
-            # DESCRIBE TABLE has already been run above to detect and error if the table exists
-            # We now rerun DESCRIBE TABLE but transformed with columns to match Snowflake
-            result_sql = transformed.transform(
-                lambda e: transforms.describe_table(e, self._conn.database, self._conn.schema)
-            ).sql(dialect="duckdb")
-
-        elif (eid := transformed.find(exp.Identifier, bfs=False)) and isinstance(eid.this, str):
-            ident = eid.this if eid.quoted else eid.this.upper()
-            if cmd == "CREATE SCHEMA" and ident:
-                result_sql = SQL_CREATED_SCHEMA.substitute(name=ident)
-
-            elif cmd == "CREATE TABLE" and ident:
-                result_sql = SQL_CREATED_TABLE.substitute(name=ident)
-
-            elif cmd.startswith("ALTER") and ident:
-                result_sql = SQL_SUCCESS
-
-            elif cmd == "CREATE VIEW" and ident:
-                result_sql = SQL_CREATED_VIEW.substitute(name=ident)
-
-            elif cmd.startswith("DROP") and ident:
-                result_sql = SQL_DROPPED.substitute(name=ident)
-
-                # if dropping the current database/schema then reset conn metadata
-                if cmd == "DROP DATABASE" and ident == self._conn.database:
-                    self._conn.database = None
-                    self._conn.schema = None
-
-                elif cmd == "DROP SCHEMA" and ident == self._conn.schema:
-                    self._conn.schema = None
-
-        if table_comment := cast(tuple[exp.Table, str], transformed.args.get("table_comment")):
-            # record table comment
-            table, comment = table_comment
-            catalog = table.catalog or self._conn.database
-            schema = table.db or self._conn.schema
-            assert catalog and schema
-            self._duck_conn.execute(info_schema.insert_table_comment_sql(catalog, schema, table.name, comment))
-
-        if (text_lengths := cast(list[tuple[str, int]], transformed.args.get("text_lengths"))) and (
-            table := transformed.find(exp.Table)
-        ):
-            # record text lengths
-            catalog = table.catalog or self._conn.database
-            schema = table.db or self._conn.schema
-            assert catalog and schema
-            self._duck_conn.execute(info_schema.insert_text_lengths_sql(catalog, schema, table.name, text_lengths))
-
-        if result_sql:
-            self._duck_conn.execute(result_sql)
-
-        self._arrow_table = self._duck_conn.fetch_arrow_table()
-        self._rowcount = affected_count or self._arrow_table.num_rows
-
-        self._last_sql = result_sql or sql
-        self._last_params = params
-
-        return self
-
-    def executemany(
-        self,
-        command: str,
-        seqparams: Sequence[Any] | dict[str, Any],
-        **kwargs: Any,
-    ) -> FakeSnowflakeCursor:
-        if isinstance(seqparams, dict):
-            # see https://docs.snowflake.com/en/developer-guide/python-connector/python-connector-api
-            raise NotImplementedError("dict params not supported yet")
-
-        # TODO: support insert optimisations
-        # the snowflake connector will optimise inserts into a single query
-        # unless num_statements != 1 .. but for simplicity we execute each
-        # query one by one, which means the response differs
-        for p in seqparams:
-            self.execute(command, p)
-
-        return self
-
-    def fetchall(self) -> list[tuple] | list[dict]:
-        if self._arrow_table is None:
-            # mimic snowflake python connector error type
-            raise TypeError("No open result set")
-        return self.fetchmany(self._arrow_table.num_rows)
-
-    def fetch_pandas_all(self, **kwargs: dict[str, Any]) -> pd.DataFrame:
-        if self._arrow_table is None:
-            # mimic snowflake python connector error type
-            raise snowflake.connector.NotSupportedError("No open result set")
-        return self._arrow_table.to_pandas()
-
-    def fetchone(self) -> dict | tuple | None:
-        result = self.fetchmany(1)
-        return result[0] if result else None
-
-    def fetchmany(self, size: int | None = None) -> list[tuple] | list[dict]:
-        # https://peps.python.org/pep-0249/#fetchmany
-        size = size or self._arraysize
-
-        if self._arrow_table is None:
-            # mimic snowflake python connector error type
-            raise TypeError("No open result set")
-        if self._arrow_table_fetch_index is None:
-            self._arrow_table_fetch_index = 0
-        else:
-            self._arrow_table_fetch_index += size
-
-        tslice = self._arrow_table.slice(offset=self._arrow_table_fetch_index, length=size).to_pylist()
-        return tslice if self._use_dict_result else [tuple(d.values()) for d in tslice]
-
-    def get_result_batches(self) -> list[ResultBatch] | None:
-        if self._arrow_table is None:
-            return None
-        return [FakeResultBatch(self._use_dict_result, b) for b in self._arrow_table.to_batches(max_chunksize=1000)]
-
-    @property
-    def rowcount(self) -> int | None:
-        return self._rowcount
-
-    @property
-    def sfqid(self) -> str | None:
-        return "fakesnow"
-
-    @property
-    def sqlstate(self) -> str | None:
-        return self._sqlstate
-
-    @staticmethod
-    def _describe_as_result_metadata(describe_results: list) -> list[ResultMetadata]:
-        # fmt: off
-        def as_result_metadata(column_name: str, column_type: str, _: str) -> ResultMetadata:
-            # see https://docs.snowflake.com/en/user-guide/python-connector-api.html#type-codes
-            # and https://arrow.apache.org/docs/python/api/datatypes.html#type-checking
-            if column_type in {"BIGINT", "INTEGER"}:
-                return ResultMetadata(
-                    name=column_name, type_code=0, display_size=None, internal_size=None, precision=38, scale=0, is_nullable=True               # noqa: E501
-                )
-            elif column_type.startswith("DECIMAL"):
-                match = re.search(r'\((\d+),(\d+)\)', column_type)
-                if match:
-                    precision = int(match[1])
-                    scale = int(match[2])
-                else:
-                    precision = scale = None
-                return ResultMetadata(
-                    name=column_name, type_code=0, display_size=None, internal_size=None, precision=precision, scale=scale, is_nullable=True    # noqa: E501
-                )
-            elif column_type == "VARCHAR":
-                # TODO: fetch internal_size from varchar size
-                return ResultMetadata(
-                    name=column_name, type_code=2, display_size=None, internal_size=16777216, precision=None, scale=None, is_nullable=True      # noqa: E501
-                )
-            elif column_type == "DOUBLE":
-                return ResultMetadata(
-                    name=column_name, type_code=1, display_size=None, internal_size=None, precision=None, scale=None, is_nullable=True          # noqa: E501
-                )
-            elif column_type == "BOOLEAN":
-                return ResultMetadata(
-                    name=column_name, type_code=13, display_size=None, internal_size=None, precision=None, scale=None, is_nullable=True         # noqa: E501
-                )
-            elif column_type == "DATE":
-                return ResultMetadata(
-                    name=column_name, type_code=3, display_size=None, internal_size=None, precision=None, scale=None, is_nullable=True          # noqa: E501
-                )
-            elif column_type in {"TIMESTAMP", "TIMESTAMP_NS"}:
-                return ResultMetadata(
-                    name=column_name, type_code=8, display_size=None, internal_size=None, precision=0, scale=9, is_nullable=True                # noqa: E501
-                )
-            elif column_type == "TIMESTAMP WITH TIME ZONE":
-                return ResultMetadata(
-                    name=column_name, type_code=7, display_size=None, internal_size=None, precision=0, scale=9, is_nullable=True                # noqa: E501
-                )
-            elif column_type == "BLOB":
-                return ResultMetadata(
-                    name=column_name, type_code=11, display_size=None, internal_size=8388608, precision=None, scale=None, is_nullable=True      # noqa: E501
-                )
-            elif column_type == "TIME":
-                return ResultMetadata(
-                    name=column_name, type_code=12, display_size=None, internal_size=None, precision=0, scale=9, is_nullable=True               # noqa: E501
-                )
-            elif column_type == "JSON":
-                # TODO: correctly map OBJECT and ARRAY see https://github.com/tekumara/fakesnow/issues/26
-                return ResultMetadata(
-                    name=column_name, type_code=5, display_size=None, internal_size=None, precision=None, scale=None, is_nullable=True               # noqa: E501
-                )
-            else:
-                # TODO handle more types
-                raise NotImplementedError(f"for column type {column_type}")
-
-        # fmt: on
-
-        meta = [
-            as_result_metadata(column_name, column_type, null)
-            for (column_name, column_type, null, _, _, _) in describe_results
-        ]
-        return meta
-
-    def _rewrite_with_params(
-        self,
-        command: str,
-        params: Sequence[Any] | dict[Any, Any] | None = None,
-    ) -> tuple[str, Sequence[Any] | dict[Any, Any] | None]:
-        if params and self._conn._paramstyle in ("pyformat", "format"):  # noqa: SLF001
-            # handle client-side in the same manner as the snowflake python connector
-
-            def convert(param: Any) -> Any:  # noqa: ANN401
-                return self._converter.quote(self._converter.escape(self._converter.to_snowflake(param)))
-
-            if isinstance(params, dict):
-                params = {k: convert(v) for k, v in params.items()}
-            else:
-                params = tuple(convert(v) for v in params)
-
-            return command % params, None
-
-        return command, params
-
-    def _inline_variables(self, sql: str) -> str:
-        return self._conn.variables.inline_variables(sql)
-
-
-class FakeSnowflakeConnection:
-    def __init__(
-        self,
-        duck_conn: DuckDBPyConnection,
-        database: str | None = None,
-        schema: str | None = None,
-        create_database: bool = True,
-        create_schema: bool = True,
-        db_path: str | os.PathLike | None = None,
-        nop_regexes: list[str] | None = None,
-        *args: Any,
-        **kwargs: Any,
-    ):
-        self._duck_conn = duck_conn
-        # upper case database and schema like snowflake unquoted identifiers
-        # NB: catalog names are not case-sensitive in duckdb but stored as cased in information_schema.schemata
-        self.database = database and database.upper()
-        self.schema = schema and schema.upper()
-        self.database_set = False
-        self.schema_set = False
-        self.db_path = Path(db_path) if db_path else None
-        self.nop_regexes = nop_regexes
-        self._paramstyle = snowflake.connector.paramstyle
-        self.variables = Variables()
-
-        # create database if needed
-        if (
-            create_database
-            and self.database
-            and not duck_conn.execute(
-                f"""select * from information_schema.schemata
-                where catalog_name = '{self.database}'"""
-            ).fetchone()
-        ):
-            db_file = f"{self.db_path/self.database}.db" if self.db_path else ":memory:"
-            duck_conn.execute(f"ATTACH DATABASE '{db_file}' AS {self.database}")
-            duck_conn.execute(info_schema.creation_sql(self.database))
-            duck_conn.execute(macros.creation_sql(self.database))
-
-        # create schema if needed
-        if (
-            create_schema
-            and self.database
-            and self.schema
-            and not duck_conn.execute(
-                f"""select * from information_schema.schemata
-                where catalog_name = '{self.database}' and schema_name = '{self.schema}'"""
-            ).fetchone()
-        ):
-            duck_conn.execute(f"CREATE SCHEMA {self.database}.{self.schema}")
-
-        # set database and schema if both exist
-        if (
-            self.database
-            and self.schema
-            and duck_conn.execute(
-                f"""select * from information_schema.schemata
-                where catalog_name = '{self.database}' and schema_name = '{self.schema}'"""
-            ).fetchone()
-        ):
-            duck_conn.execute(f"SET schema='{self.database}.{self.schema}'")
-            self.database_set = True
-            self.schema_set = True
-        # set database if only that exists
-        elif (
-            self.database
-            and duck_conn.execute(
-                f"""select * from information_schema.schemata
-                where catalog_name = '{self.database}'"""
-            ).fetchone()
-        ):
-            duck_conn.execute(f"SET schema='{self.database}.main'")
-            self.database_set = True
-
-        # use UTC instead of local time zone for consistent testing
-        duck_conn.execute("SET GLOBAL TimeZone = 'UTC'")
-
-    def __enter__(self) -> Self:
-        return self
-
-    def __exit__(
-        self,
-        exc_type: type[BaseException] | None,
-        exc_value: BaseException | None,
-        traceback: TracebackType | None,
-    ) -> None:
-        pass
-
-    def close(self, retry: bool = True) -> None:
-        self._duck_conn.close()
-
-    def commit(self) -> None:
-        self.cursor().execute("COMMIT")
-
-    def cursor(self, cursor_class: type[SnowflakeCursor] = SnowflakeCursor) -> FakeSnowflakeCursor:
-        return FakeSnowflakeCursor(conn=self, duck_conn=self._duck_conn, use_dict_result=cursor_class == DictCursor)
-
-    def execute_string(
-        self,
-        sql_text: str,
-        remove_comments: bool = False,
-        return_cursors: bool = True,
-        cursor_class: type[SnowflakeCursor] = SnowflakeCursor,
-        **kwargs: dict[str, Any],
-    ) -> Iterable[FakeSnowflakeCursor]:
-        cursors = [
-            self.cursor(cursor_class).execute(e.sql(dialect="snowflake"))
-            for e in sqlglot.parse(sql_text, read="snowflake")
-            if e and not isinstance(e, exp.Semicolon)  # ignore comments
-        ]
-        return cursors if return_cursors else []
-
-    def rollback(self) -> None:
-        self.cursor().execute("ROLLBACK")
-
-    def _insert_df(self, df: pd.DataFrame, table_name: str) -> int:
-        # Objects in dataframes are written as parquet structs, and snowflake loads parquet structs as json strings.
-        # Whereas duckdb analyses a dataframe see https://duckdb.org/docs/api/python/data_ingestion.html#pandas-dataframes--object-columns
-        # and converts a object to the most specific type possible, eg: dict -> STRUCT, MAP or varchar, and list -> LIST
-        # For dicts see https://github.com/duckdb/duckdb/pull/3985 and https://github.com/duckdb/duckdb/issues/9510
-        #
-        # When the rows have dicts with different keys there isn't a single STRUCT that can cover them, so the type is
-        # varchar and value a string containing a struct representation. In order to support dicts with different keys
-        # we first convert the dicts to json strings. A pity we can't do something inside duckdb and avoid the dataframe
-        # copy and transform in python.
-
-        df = df.copy()
-
-        # Identify columns of type object
-        object_cols = df.select_dtypes(include=["object"]).columns
-
-        # Apply json.dumps to these columns
-        for col in object_cols:
-            # don't jsonify string
-            df[col] = df[col].apply(lambda x: json.dumps(x) if isinstance(x, (dict, list)) else x)
-
-        escaped_cols = ",".join(f'"{col}"' for col in df.columns.to_list())
-        self._duck_conn.execute(f"INSERT INTO {table_name}({escaped_cols}) SELECT * FROM df")
-
-        return self._duck_conn.fetchall()[0][0]
-
-
-class FakeResultBatch(ResultBatch):
-    def __init__(self, use_dict_result: bool, batch: pyarrow.RecordBatch):
-        self._use_dict_result = use_dict_result
-        self._batch = batch
-
-    def create_iter(
-        self, **kwargs: dict[str, Any]
-    ) -> Iterator[dict | Exception] | Iterator[tuple | Exception] | Iterator[pyarrow.Table] | Iterator[pd.DataFrame]:
-        if self._use_dict_result:
-            return iter(self._batch.to_pylist())
-
-        return iter(tuple(d.values()) for d in self._batch.to_pylist())
-
-    @property
-    def rowcount(self) -> int:
-        return self._batch.num_rows
-
-    def to_pandas(self) -> pd.DataFrame:
-        return self._batch.to_pandas()
-
-    def to_arrow(self) -> pyarrow.Table:
-        raise NotImplementedError()
-
-
-CopyResult = tuple[
-    str,
-    str,
-    int,
-    int,
-    int,
-    int,
-    Optional[str],
-    Optional[int],
-    Optional[int],
-    Optional[str],
-]
-
-WritePandasResult = tuple[
-    bool,
-    int,
-    int,
-    Sequence[CopyResult],
-]
-
-
-def sql_type(dtype: np.dtype) -> str:
-    if str(dtype) == "int64":
-        return "NUMBER"
-    elif str(dtype) == "object":
-        return "VARCHAR"
-    else:
-        raise NotImplementedError(f"sql_type {dtype=}")
-
-
-def write_pandas(
-    conn: FakeSnowflakeConnection,
-    df: pd.DataFrame,
-    table_name: str,
-    database: str | None = None,
-    schema: str | None = None,
-    chunk_size: int | None = None,
-    compression: str = "gzip",
-    on_error: str = "abort_statement",
-    parallel: int = 4,
-    quote_identifiers: bool = True,
-    auto_create_table: bool = False,
-    create_temp_table: bool = False,
-    overwrite: bool = False,
-    table_type: Literal["", "temp", "temporary", "transient"] = "",
-    **kwargs: Any,
-) -> WritePandasResult:
-    name = table_name
-    if schema:
-        name = f"{schema}.{name}"
-    if database:
-        name = f"{database}.{name}"
-
-    if auto_create_table:
-        cols = [f"{c} {sql_type(t)}" for c, t in df.dtypes.to_dict().items()]
-
-        conn.cursor().execute(f"CREATE TABLE IF NOT EXISTS {name} ({','.join(cols)})")
-
-    count = conn._insert_df(df, name)  # noqa: SLF001
-
-    # mocks https://docs.snowflake.com/en/sql-reference/sql/copy-into-table.html#output
-    mock_copy_results = [("fakesnow/file0.txt", "LOADED", count, count, 1, 0, None, None, None, None)]
-
-    # return success
-    return (True, len(mock_copy_results), count, mock_copy_results)
-=======
 from .conn import FakeSnowflakeConnection as FakeSnowflakeConnection
 from .cursor import FakeSnowflakeCursor as FakeSnowflakeCursor
-from .pandas_tools import write_pandas as write_pandas
->>>>>>> 1606a3e4
+from .pandas_tools import write_pandas as write_pandas